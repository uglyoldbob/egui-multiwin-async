--- conflicted
+++ resolved
@@ -38,13 +38,8 @@
     pub fn do_window_events(
         &mut self,
         c: &mut T,
-<<<<<<< HEAD
-        event: &glutin::event::Event<U>,
-        event_loop_window_target: &glutin::event_loop::EventLoopWindowTarget<U>,
-=======
-        event: &winit::event::Event<()>,
-        event_loop_window_target: &winit::event_loop::EventLoopWindowTarget<()>,
->>>>>>> bb88d718
+        event: &winit::event::Event<U>,
+        event_loop_window_target: &winit::event_loop::EventLoopWindowTarget<U>,
     ) -> Vec<ControlFlow> {
         let mut handled_windows = vec![];
         let mut window_control_flow = vec![];
@@ -57,7 +52,7 @@
         }
 
         while let Some(mut window) = self.windows.pop() {
-            if window.is_event_for_window(&event) {
+            if window.is_event_for_window(event) {
                 let window_control = window.handle_event_outer(
                     c,
                     &event,
@@ -94,9 +89,8 @@
     pub fn run(mut self, event_loop: EventLoop<U>, mut c: T) {
         event_loop.run(move |event, event_loop_window_target, flow| {
             let c = &mut c;
-<<<<<<< HEAD
             //println!("handling event {:?}", event);
-            let window_control_flow = if let glutin::event::Event::UserEvent(event) = event {
+            let window_control_flow = if let winit::event::Event::UserEvent(event) = event {
                 for w in c.process_event(event) {
                     let _e = self.add(w, event_loop_window_target);
                 }
@@ -104,10 +98,6 @@
             } else {
                 self.do_window_events(c, &event, &event_loop_window_target)
             };
-=======
-            println!("handling event {:?}", event);
-            let window_control_flow = self.do_window_events(c, &event, &event_loop_window_target);
->>>>>>> bb88d718
 
             // If any window requested polling, we should poll.
             // Precedence: Poll > WaitUntil(smallest) > Wait.
